import React, { useState, useEffect } from 'react';
import {
  User,
  Plus,
  Trash2,
  Calendar,
  AlertTriangle,
  Users,
  MoreVertical,
  Pencil,
} from 'lucide-react';
import { Button } from '@/components/ui/button';
import {
  DropdownMenu,
  DropdownMenuContent,
  DropdownMenuItem,
  DropdownMenuTrigger,
} from '@/components/ui/dropdown-menu';
import { Input } from '@/components/ui/input';
import { Label } from '@/components/ui/label';
import { Textarea } from '@/components/ui/textarea';
import { useTripWizard } from '@/contexts/TripWizardContext';
import { toast } from '@/hooks/use-toast';
import { api } from '@/lib/api-client';
import { AdminFormModal } from '@/components/admin/AdminFormModal';
import { ImageUploadField } from '@/components/admin/ImageUploadField';
import SingleSelectWithCreate from '@/components/admin/SingleSelectWithCreate';
import { TalentDropdown } from './TalentDropdown';
import {
  Dialog,
  DialogContent,
  DialogHeader,
  DialogTitle,
  DialogDescription,
} from '@/components/ui/dialog';
import {
  Accordion,
  AccordionContent,
  AccordionItem,
  AccordionTrigger,
} from '@/components/ui/accordion';
import { useQuery, useMutation, useQueryClient } from '@tanstack/react-query';

interface TalentWithEvents {
  id: number;
  name: string;
  talentCategoryId: number;
  talentCategoryName?: string;
  bio?: string;
  knownFor?: string;
  profileImageUrl?: string;
  socialLinks?: Record<string, string>;
  website?: string;
  assignedEvents: Array<{
    id: number;
    title: string;
    date: string;
    dayNumber?: number;
  }>;
  isUnassigned: boolean;
}

interface TalentCategory {
  id: number;
  category: string;
}

interface TalentFormData {
  name: string;
  talentCategoryId: number;
  bio?: string;
  knownFor?: string;
  profileImageUrl?: string;
  socialLinks?: {
    instagram?: string;
    twitter?: string;
    facebook?: string;
    website?: string;
  };
  website?: string;
}

export function TalentTabPage() {
  const { state, setTripTalent, removeTalentFromTrip } = useTripWizard();
  const queryClient = useQueryClient();
  const [showAddModal, setShowAddModal] = useState(false);
  const [showCreateModal, setShowCreateModal] = useState(false);
  const [showEditModal, setShowEditModal] = useState(false);
  const [editingTalent, setEditingTalent] = useState<TalentWithEvents | null>(null);
  const [removingTalentId, setRemovingTalentId] = useState<number | null>(null);
  const [talentToRemove, setTalentToRemove] = useState<TalentWithEvents | null>(null);
  const [selectedTalentId, setSelectedTalentId] = useState<number | null>(null);
  const [openAccordionCategory, setOpenAccordionCategory] = useState<string | undefined>(undefined);
  const [formData, setFormData] = useState<TalentFormData>({
    name: '',
    talentCategoryId: 0,
  });

  const tripId = state.tripData.id || 0;
  const tripType = state.tripType || (state.tripData.tripTypeId === 1 ? 'cruise' : 'resort');
  // Ensure tripTalent and events are always arrays
  const tripTalent = Array.isArray(state.tripTalent) ? state.tripTalent : [];
  const events = Array.isArray(state.events) ? state.events : [];

  console.log('🎭 TalentTabPage - Rendering:', {
    tripId: state.tripData.id,
    tripType,
    talentCount: tripTalent.length,
    tripTalent,
    eventsCount: events.length,
    isEditMode: state.isEditMode,
  });

  // Fetch talent categories
  const { data: talentCategories = [] } = useQuery<TalentCategory[]>({
    queryKey: ['talent-categories'],
    queryFn: async () => {
      const response = await api.get('/api/talent-categories');
      if (!response.ok) throw new Error('Failed to fetch talent categories');
      return response.json();
    },
  });

  // Create artist mutation
  const createArtistMutation = useMutation({
    mutationFn: async (data: TalentFormData) => {
      console.log('🎨 Creating new artist:', data);
      const response = await api.post('/api/talent', data);
      if (!response.ok) throw new Error('Failed to create artist');
      return response.json();
    },
    onSuccess: async newArtist => {
      console.log('✅ Artist created successfully:', newArtist);
      queryClient.invalidateQueries({ queryKey: ['talent'] });
      // Add to trip
      await handleAddTalent(newArtist.id);
      setShowCreateModal(false);
      setShowAddModal(false);
      resetForm();
      toast({
        title: 'Success',
        description: 'Artist created and added to trip',
      });
    },
    onError: error => {
      console.error('❌ Failed to create artist:', error);
      toast({
        title: 'Error',
        description: 'Failed to create artist',
        variant: 'destructive',
      });
    },
  });

  // Update artist mutation
  const updateArtistMutation = useMutation({
    mutationFn: async (data: TalentFormData & { id: number }) => {
      console.log('🎨 Updating artist:', data);
      const response = await api.put(`/api/talent/${data.id}`, data);
      if (!response.ok) throw new Error('Failed to update artist');
      return response.json();
    },
    onSuccess: async () => {
      console.log('✅ Artist updated successfully');
      queryClient.invalidateQueries({ queryKey: ['talent'] });
      await fetchTripTalent();
      setShowEditModal(false);
      setEditingTalent(null);
      resetForm();
      toast({
        title: 'Success',
        description: 'Artist updated successfully',
      });
    },
    onError: error => {
      console.error('❌ Failed to update artist:', error);
      toast({
        title: 'Error',
        description: 'Failed to update artist',
        variant: 'destructive',
      });
    },
  });

  // Create talent category mutation
  const createCategoryMutation = useMutation({
    mutationFn: async (categoryName: string) => {
      console.log('🏷️ Creating new talent category:', categoryName);
      const response = await api.post('/api/talent-categories', { category: categoryName });
      if (!response.ok) throw new Error('Failed to create talent category');
      return response.json();
    },
    onSuccess: newCategory => {
      console.log('✅ Talent category created:', newCategory);
      queryClient.invalidateQueries({ queryKey: ['talent-categories'] });
      setFormData(prev => ({ ...prev, talentCategoryId: newCategory.id }));
      toast({
        title: 'Success',
        description: 'Talent category created successfully',
      });
    },
    onError: error => {
      console.error('❌ Failed to create talent category:', error);
      toast({
        title: 'Error',
        description: 'Failed to create talent category',
        variant: 'destructive',
      });
    },
  });

  const resetForm = () => {
    setFormData({
      name: '',
      talentCategoryId: 0,
    });
  };

  // Build talent with event assignments
  const talentWithEvents: TalentWithEvents[] = tripTalent.map(talent => {
    const assignedEvents = events
      .filter(event => event.talentIds && event.talentIds.includes(talent.id))
      .map(event => ({
        id: event.id || 0,
        title: event.title,
        date: event.date,
      }));

    return {
      ...talent,
      assignedEvents,
      isUnassigned: assignedEvents.length === 0,
    };
  });

  // Fetch trip talent on mount
  useEffect(() => {
    if (tripId) {
      fetchTripTalent();
    }
  }, [tripId]);

  const fetchTripTalent = async () => {
    try {
      console.log('📥 Fetching trip talent for trip:', tripId);
      const response = await api.get(`/api/admin/trips/${tripId}/talent`);
      const data = await response.json();
      console.log('✅ Fetched trip talent:', { count: data.length, talent: data });
      setTripTalent(data);
    } catch (error) {
      console.error('❌ Error fetching trip talent:', error);
      toast({
        title: 'Error',
        description: 'Failed to load talent',
        variant: 'destructive',
      });
    }
  };

  const handleSubmit = (e: React.FormEvent) => {
    e.preventDefault();

    // Validate required fields
    if (!formData.name.trim()) {
      toast({
        title: 'Error',
        description: 'Artist name is required',
        variant: 'destructive',
      });
      return;
    }

    if (!formData.talentCategoryId || formData.talentCategoryId === 0) {
      toast({
        title: 'Error',
        description: 'Please select a talent category',
        variant: 'destructive',
      });
      return;
    }

    if (editingTalent) {
      updateArtistMutation.mutate({ ...formData, id: editingTalent.id });
    } else {
      createArtistMutation.mutate(formData);
    }
  };

  const handleEditTalent = (talent: TalentWithEvents) => {
    setEditingTalent(talent);
    setFormData({
      name: talent.name,
      talentCategoryId: talent.talentCategoryId,
      bio: talent.bio,
      knownFor: talent.knownFor,
      profileImageUrl: talent.profileImageUrl,
      socialLinks: talent.socialLinks,
      website: talent.website,
    });
    setShowEditModal(true);
  };

  const handleAddTalent = async (talentId: number) => {
    try {
      console.log('➕ Adding talent to trip:', { tripId, talentId });
      const response = await api.post(`/api/admin/trips/${tripId}/talent`, {
        talentIds: [talentId],
      });

      if (!response.ok) {
        const errorData = await response.json().catch(() => ({}));
        console.error('❌ Failed to add talent:', errorData);
        throw new Error(errorData.message || 'Failed to add talent');
      }

      console.log('✅ Talent added successfully, refreshing talent list');
      // Fetch updated talent list to refresh UI
      await fetchTripTalent();

      // Auto-open accordion for the newly added talent's category
      const addedTalent = tripTalent.find(t => t.id === talentId);
      if (addedTalent?.talentCategoryName) {
        setOpenAccordionCategory(addedTalent.talentCategoryName);
      }

      toast({
        title: 'Success',
        description: 'Talent added to trip',
      });

      setSelectedTalentId(null);
      setShowAddModal(false);
    } catch (error) {
      console.error('❌ Error adding talent:', error);
      toast({
        title: 'Error',
        description: error instanceof Error ? error.message : 'Failed to add talent to trip',
        variant: 'destructive',
      });
    }
  };

  const handleRemoveTalent = (talent: TalentWithEvents) => {
    console.log('🗑️ Removing talent from trip:', {
      talentId: talent.id,
      talentName: talent.name,
      assignedEventsCount: talent.assignedEvents.length,
      assignedEvents: talent.assignedEvents,
    });

    if (talent.assignedEvents.length > 0) {
      console.log('⚠️ Talent has assigned events, showing warning modal');
      // Show warning modal
      setTalentToRemove(talent);
    } else {
      console.log('✓ No assigned events, proceeding with direct removal');
      // Direct removal
      confirmRemoveTalent(talent.id);
    }
  };

  const confirmRemoveTalent = async (talentId: number) => {
    try {
      console.log('🗑️ Confirming talent removal:', { tripId, talentId });
      setRemovingTalentId(talentId);
      const response = await api.delete(`/api/admin/trips/${tripId}/talent/${talentId}`);

      if (!response.ok) {
        throw new Error('Failed to remove talent from trip');
      }

      console.log('✅ Talent removed successfully, updating state');
      // Update local state
      await removeTalentFromTrip(talentId);

      // Refresh talent list from server to ensure state is in sync
      await fetchTripTalent();

      toast({
        title: 'Success',
        description: 'Talent removed from trip',
      });

      setTalentToRemove(null);
    } catch (error) {
      console.error('❌ Error removing talent:', error);
      toast({
        title: 'Error',
        description: 'Failed to remove talent from trip',
        variant: 'destructive',
      });
    } finally {
      setRemovingTalentId(null);
    }
  };

  const formatDate = (dateStr: string) => {
    const date = new Date(`${dateStr.split('T')[0]}T00:00:00`);
    return date.toLocaleDateString('en-US', {
      month: 'short',
      day: 'numeric',
    });
  };

  // Group talent by category
  const groupTalentByCategory = (talent: TalentWithEvents[]) => {
    const grouped: { [category: string]: TalentWithEvents[] } = {};
    talent.forEach(t => {
      const category = t.talentCategoryName || 'Uncategorized';
      if (!grouped[category]) {
        grouped[category] = [];
      }
      grouped[category].push(t);
    });

    // Sort each category's talent alphabetically by name
    Object.keys(grouped).forEach(category => {
      grouped[category].sort((a, b) => a.name.localeCompare(b.name));
    });

    return grouped;
  };

  const groupedTalent = groupTalentByCategory(talentWithEvents);

  return (
    <div className="space-y-2.5">
      {/* Add Talent Button */}
      <div className="flex justify-between items-center">
        <p className="text-xs text-white/70">Manage all talent performing at this trip</p>
        <Button
          onClick={() => setShowAddModal(true)}
          className="h-9 px-4 bg-cyan-500 hover:bg-cyan-600 text-white font-medium transition-colors"
        >
          <Plus className="w-4 h-4 mr-1.5" />
          Add Talent
        </Button>
      </div>

      {/* Talent List */}
      {talentWithEvents.length === 0 ? (
        <div className="p-8 rounded-[10px] bg-white/[0.02] border-2 border-white/10 text-center">
          <User className="w-12 h-12 mx-auto mb-3 text-white/30" />
          <p className="text-sm text-white/70 mb-1">No talent added yet</p>
          <p className="text-xs text-white/50">Click "Add Talent" to add performers to this trip</p>
        </div>
      ) : (
        <Accordion
          type="single"
          collapsible
          value={openAccordionCategory}
          onValueChange={setOpenAccordionCategory}
          className="space-y-2.5"
        >
          {Object.entries(groupedTalent).map(([category, categoryTalent]) => (
            <AccordionItem
              key={category}
              value={category}
              className="border-2 border-white/10 rounded-[10px] bg-white/[0.02] overflow-hidden"
            >
              <AccordionTrigger className="px-4 py-3 hover:bg-white/[0.04] hover:no-underline">
                <div className="flex items-center gap-3 text-left">
                  <Users className="w-4 h-4 text-cyan-400" />
                  <div>
                    <div className="text-sm font-semibold text-white">{category}</div>
                    <div className="text-[10px] text-white/50">
                      {categoryTalent.length} artist{categoryTalent.length !== 1 ? 's' : ''}
                    </div>
                  </div>
                </div>
              </AccordionTrigger>
              <AccordionContent className="px-4 pb-4 pt-0">
                <div className="space-y-2.5">
                  {categoryTalent.map(talent => (
                    <div
                      key={talent.id}
                      className="p-3 rounded-lg bg-white/[0.02] border border-white/10 hover:bg-white/[0.04] hover:border-cyan-400/40 transition-all"
                    >
<<<<<<< HEAD
                      <div className="flex items-start gap-3">
=======
                      <div className="flex items-start gap-3 pr-10 relative">
>>>>>>> 59c88971
                        {/* Thumbnail */}
                        <div className="flex-shrink-0">
                          <div className="flex h-16 w-16 items-center justify-center rounded-xl bg-gradient-to-br from-[#22d3ee]/30 to-[#2563eb]/40 border border-white/10">
                            {talent.profileImageUrl ? (
                              <img
                                src={talent.profileImageUrl}
                                alt={talent.name}
                                className="h-full w-full rounded-xl object-cover"
                                loading="lazy"
                              />
                            ) : (
                              <User className="h-7 w-7 text-white/70" />
                            )}
                          </div>
                        </div>

                        {/* Content */}
                        <div className="flex-1 min-w-0">
                          {/* Talent Name */}
                          <h3 className="text-sm font-semibold text-white mb-1">{talent.name}</h3>

                          {/* Known For */}
                          {talent.knownFor && (
                            <p className="text-xs text-white/50 mb-2 line-clamp-1">
                              {talent.knownFor}
                            </p>
                          )}

                          {/* Assignment Status */}
                          {talent.isUnassigned ? (
                            <div className="mt-2">
                              <span className="px-2 py-1 text-[10px] bg-orange-500/20 text-orange-400 border border-orange-400/30 rounded font-medium">
                                Not assigned to events yet
                              </span>
                            </div>
                          ) : (
                            <div className="mt-2 space-y-1">
                              <p className="text-[10px] font-semibold text-white/70 uppercase tracking-wide">
                                Performing At:
                              </p>
                              <div className="space-y-0.5">
                                {talent.assignedEvents.map(event => (
                                  <div
                                    key={event.id}
                                    className="flex items-center gap-2 text-[11px] text-white/60"
                                  >
                                    <Calendar className="w-3 h-3" />
                                    <span>
                                      {event.title} - {formatDate(event.date)}
                                    </span>
                                  </div>
                                ))}
                              </div>
                            </div>
                          )}
                        </div>

<<<<<<< HEAD
                        {/* Actions */}
                        <div className="flex gap-2">
                          <Button
                            onClick={() => handleRemoveTalent(talent)}
                            variant="outline"
                            size="sm"
                            disabled={removingTalentId === talent.id}
                            className="h-8 w-8 p-0 bg-white/4 border-white/10 hover:bg-red-500/20 hover:border-red-400/40 text-white/70 hover:text-red-400"
                          >
                            <Trash2 className="w-3.5 h-3.5" />
                          </Button>
=======
                        {/* Three-dot Menu - Positioned absolutely to the right */}
                        <div className="absolute right-3 top-3">
                          <DropdownMenu>
                            <DropdownMenuTrigger asChild>
                              <Button
                                variant="ghost"
                                size="sm"
                                className="h-7 w-7 p-0 rounded-full text-white/70 hover:text-white hover:bg-white/10"
                              >
                                <MoreVertical className="w-3.5 h-3.5" />
                              </Button>
                            </DropdownMenuTrigger>
                            <DropdownMenuContent
                              align="end"
                              className="bg-[#1a1a1a] border-white/10"
                            >
                              <DropdownMenuItem
                                onClick={() => handleEditTalent(talent)}
                                className="text-white/70 hover:text-cyan-400 hover:bg-white/5 cursor-pointer"
                              >
                                <Pencil className="w-4 h-4 mr-2" />
                                Edit
                              </DropdownMenuItem>
                              <DropdownMenuItem
                                onClick={() => handleRemoveTalent(talent)}
                                disabled={removingTalentId === talent.id}
                                className="text-white/70 hover:text-red-400 hover:bg-white/5 cursor-pointer"
                              >
                                <Trash2 className="w-4 h-4 mr-2" />
                                Remove
                              </DropdownMenuItem>
                            </DropdownMenuContent>
                          </DropdownMenu>
>>>>>>> 59c88971
                        </div>
                      </div>
                    </div>
                  ))}
                </div>
              </AccordionContent>
            </AccordionItem>
          ))}
        </Accordion>
      )}

      {/* Info Notice */}
      <div className="mt-4 p-3 rounded-lg bg-cyan-400/5 border border-cyan-400/20">
        <p className="text-[11px] text-white/70 leading-relaxed">
          <span className="font-semibold text-cyan-400">Note:</span> Talent added here can be
          assigned to events in the Events tab. Removing talent from the trip will also remove them
          from all events.
        </p>
      </div>

      {/* Add Talent Modal - Select from existing */}
      <Dialog open={showAddModal} onOpenChange={setShowAddModal}>
        <DialogContent className="admin-form-modal sm:max-w-md border-white/10 bg-gradient-to-b from-[#10192f] to-[#0f1629] rounded-[20px] text-white overflow-visible">
          <DialogHeader>
            <DialogTitle className="text-white flex items-center gap-2">
              <User className="w-5 h-5 text-cyan-400" />
              Add Talent to Trip
            </DialogTitle>
          </DialogHeader>

          <div className="py-4 space-y-4 overflow-visible">
            <p className="text-xs text-white/70">
              Select talent from the global pool or create a new artist
            </p>

            <TalentDropdown
              tripId={tripId}
              value={selectedTalentId}
              onChange={talentId => {
                if (talentId) {
                  setSelectedTalentId(talentId);
                  handleAddTalent(talentId);
                }
              }}
              label="Talent"
            />

            <div className="pt-2 border-t border-white/10">
              <Button
                type="button"
                onClick={() => setShowCreateModal(true)}
                className="w-full h-10 bg-cyan-500 hover:bg-cyan-600 text-white font-medium transition-colors"
              >
                <Plus className="w-4 h-4 mr-2" />
                Add New Artist
              </Button>
            </div>
          </div>
        </DialogContent>
      </Dialog>

      {/* Create New Artist Modal */}
      <AdminFormModal
        isOpen={showCreateModal}
        onOpenChange={setShowCreateModal}
        title="Add New Artist"
        icon={<Users className="h-5 w-5" />}
        description="Create a new artist and add to this trip"
        onSubmit={handleSubmit}
        primaryAction={{
          label: 'Create Artist',
          loading: createArtistMutation.isPending,
          loadingLabel: 'Creating...',
        }}
        secondaryAction={{
          label: 'Cancel',
          onClick: () => {
            setShowCreateModal(false);
            resetForm();
          },
        }}
        maxWidthClassName="max-w-3xl"
        contentClassName="grid grid-cols-1 lg:grid-cols-2 gap-5 max-h-[calc(85vh-180px)] overflow-y-scroll"
      >
        {/* Basic Information */}
        <div className="space-y-2">
          <Label htmlFor="name">Artist Name *</Label>
          <Input
            id="name"
            value={formData.name}
            onChange={e => setFormData({ ...formData, name: e.target.value })}
            required
            placeholder="Enter artist name"
          />
        </div>

        <div className="space-y-2">
          <Label htmlFor="category">Category *</Label>
          <SingleSelectWithCreate
            options={talentCategories.map(cat => ({ id: cat.id, name: cat.category }))}
            value={formData.talentCategoryId}
            onValueChange={value => setFormData({ ...formData, talentCategoryId: Number(value) })}
            onCreateNew={createCategoryMutation.mutateAsync}
            placeholder="Select talent category..."
            searchPlaceholder="Search categories..."
            createLabel="Create new category"
          />
        </div>

        {/* Biography - spans full width */}
        <div className="lg:col-span-2 space-y-2">
          <Label htmlFor="bio">Biography</Label>
          <Textarea
            id="bio"
            value={formData.bio || ''}
            onChange={e => setFormData({ ...formData, bio: e.target.value })}
            rows={4}
            placeholder="Artist biography and background..."
          />
        </div>

        <div className="space-y-2">
          <Label htmlFor="knownFor">Known For</Label>
          <Input
            id="knownFor"
            value={formData.knownFor || ''}
            onChange={e => setFormData({ ...formData, knownFor: e.target.value })}
            placeholder="e.g., RuPaul's Drag Race, Comedy Central"
          />
        </div>

        {/* Social Links - use remaining space */}
        <div className="space-y-2">
          <Label htmlFor="instagram">Instagram URL</Label>
          <Input
            id="instagram"
            value={formData.socialLinks?.instagram || ''}
            onChange={e =>
              setFormData({
                ...formData,
                socialLinks: { ...formData.socialLinks, instagram: e.target.value },
              })
            }
            placeholder="https://instagram.com/..."
          />
        </div>

        <div className="space-y-2">
          <Label htmlFor="website">Website</Label>
          <Input
            id="website"
            value={formData.website || ''}
            onChange={e => setFormData({ ...formData, website: e.target.value })}
            placeholder="https://..."
          />
        </div>

        {/* Profile Image - spans full width */}
        <div className="lg:col-span-2 space-y-2">
          <Label htmlFor="profileImage">Profile Image</Label>
          <ImageUploadField
            label="Profile Image"
            value={formData.profileImageUrl || ''}
            onChange={url => setFormData({ ...formData, profileImageUrl: url || '' })}
            imageType="talent"
            placeholder="No profile image uploaded"
            disabled={createArtistMutation.isPending}
          />
        </div>
      </AdminFormModal>

      {/* Edit Artist Modal */}
      {showEditModal && (
        <AdminFormModal
          isOpen={showEditModal}
          onOpenChange={setShowEditModal}
          title="Edit Artist"
          icon={<Pencil className="h-5 w-5" />}
          description="Update artist information"
          onSubmit={handleSubmit}
          primaryAction={{
            label: 'Update Artist',
            loading: updateArtistMutation.isPending,
            loadingLabel: 'Updating...',
          }}
          secondaryAction={{
            label: 'Cancel',
            onClick: () => {
              setShowEditModal(false);
              setEditingTalent(null);
              resetForm();
            },
          }}
          maxWidthClassName="max-w-3xl"
          contentClassName="grid grid-cols-1 lg:grid-cols-2 gap-5 max-h-[calc(85vh-180px)] overflow-y-scroll"
        >
          {/* Basic Information */}
          <div className="space-y-2">
            <Label htmlFor="name">Artist Name *</Label>
            <Input
              id="name"
              value={formData.name}
              onChange={e => setFormData({ ...formData, name: e.target.value })}
              required
              placeholder="Enter artist name"
            />
          </div>

          <div className="space-y-2">
            <Label htmlFor="category">Category *</Label>
            <SingleSelectWithCreate
              options={talentCategories.map(cat => ({ id: cat.id, name: cat.category }))}
              value={formData.talentCategoryId}
              onValueChange={value => setFormData({ ...formData, talentCategoryId: Number(value) })}
              onCreateNew={createCategoryMutation.mutateAsync}
              placeholder="Select talent category..."
              searchPlaceholder="Search categories..."
              createLabel="Create new category"
            />
          </div>

          {/* Biography - spans full width */}
          <div className="lg:col-span-2 space-y-2">
            <Label htmlFor="bio">Biography</Label>
            <Textarea
              id="bio"
              value={formData.bio || ''}
              onChange={e => setFormData({ ...formData, bio: e.target.value })}
              rows={4}
              placeholder="Artist biography and background..."
            />
          </div>

          <div className="space-y-2">
            <Label htmlFor="knownFor">Known For</Label>
            <Input
              id="knownFor"
              value={formData.knownFor || ''}
              onChange={e => setFormData({ ...formData, knownFor: e.target.value })}
              placeholder="e.g., RuPaul's Drag Race, Comedy Central"
            />
          </div>

          {/* Social Links - use remaining space */}
          <div className="space-y-2">
            <Label htmlFor="instagram">Instagram URL</Label>
            <Input
              id="instagram"
              value={formData.socialLinks?.instagram || ''}
              onChange={e =>
                setFormData({
                  ...formData,
                  socialLinks: { ...formData.socialLinks, instagram: e.target.value },
                })
              }
              placeholder="https://instagram.com/..."
            />
          </div>

          <div className="space-y-2">
            <Label htmlFor="website">Website</Label>
            <Input
              id="website"
              value={formData.website || ''}
              onChange={e => setFormData({ ...formData, website: e.target.value })}
              placeholder="https://..."
            />
          </div>

          {/* Profile Image - spans full width */}
          <div className="lg:col-span-2 space-y-2">
            <Label htmlFor="profileImage">Profile Image</Label>
            <ImageUploadField
              label="Profile Image"
              value={formData.profileImageUrl || ''}
              onChange={url => setFormData({ ...formData, profileImageUrl: url || '' })}
              imageType="talent"
              placeholder="No profile image uploaded"
              disabled={updateArtistMutation.isPending}
            />
          </div>
        </AdminFormModal>
      )}

      {/* Remove Talent Warning Modal */}
      {talentToRemove && (
        <Dialog open={!!talentToRemove} onOpenChange={() => setTalentToRemove(null)}>
          <DialogContent className="admin-form-modal sm:max-w-md border-white/10 bg-gradient-to-b from-[#10192f] to-[#0f1629] rounded-[20px] text-white">
            <DialogHeader>
              <DialogTitle className="text-white flex items-center gap-2">
                <AlertTriangle className="w-5 h-5 text-orange-400" />
                Remove Talent from Trip?
              </DialogTitle>
              <DialogDescription className="text-white/70">
                This will remove {talentToRemove.name} from {talentToRemove.assignedEvents.length}{' '}
                event(s):
              </DialogDescription>
            </DialogHeader>

            <div className="py-4 space-y-2">
              {talentToRemove.assignedEvents.map(event => (
                <div
                  key={event.id}
                  className="px-3 py-2 bg-white/5 border border-white/10 rounded text-xs text-white/70"
                >
                  • {event.title} - {formatDate(event.date)}
                </div>
              ))}
            </div>

            <div className="flex justify-end gap-3 pt-2">
              <Button
                type="button"
                variant="outline"
                onClick={() => setTalentToRemove(null)}
                className="h-9 px-4 bg-white/4 border-[1.5px] border-white/10 text-white/90 hover:bg-white/10 hover:text-white transition-all"
              >
                Cancel
              </Button>
              <Button
                type="button"
                onClick={() => confirmRemoveTalent(talentToRemove.id)}
                disabled={removingTalentId === talentToRemove.id}
                className="h-9 px-4 bg-red-500 hover:bg-red-600 text-white font-medium transition-colors"
              >
                {removingTalentId === talentToRemove.id ? 'Removing...' : 'Remove Talent'}
              </Button>
            </div>
          </DialogContent>
        </Dialog>
      )}
    </div>
  );
}<|MERGE_RESOLUTION|>--- conflicted
+++ resolved
@@ -476,11 +476,7 @@
                       key={talent.id}
                       className="p-3 rounded-lg bg-white/[0.02] border border-white/10 hover:bg-white/[0.04] hover:border-cyan-400/40 transition-all"
                     >
-<<<<<<< HEAD
-                      <div className="flex items-start gap-3">
-=======
                       <div className="flex items-start gap-3 pr-10 relative">
->>>>>>> 59c88971
                         {/* Thumbnail */}
                         <div className="flex-shrink-0">
                           <div className="flex h-16 w-16 items-center justify-center rounded-xl bg-gradient-to-br from-[#22d3ee]/30 to-[#2563eb]/40 border border-white/10">
@@ -538,19 +534,6 @@
                           )}
                         </div>
 
-<<<<<<< HEAD
-                        {/* Actions */}
-                        <div className="flex gap-2">
-                          <Button
-                            onClick={() => handleRemoveTalent(talent)}
-                            variant="outline"
-                            size="sm"
-                            disabled={removingTalentId === talent.id}
-                            className="h-8 w-8 p-0 bg-white/4 border-white/10 hover:bg-red-500/20 hover:border-red-400/40 text-white/70 hover:text-red-400"
-                          >
-                            <Trash2 className="w-3.5 h-3.5" />
-                          </Button>
-=======
                         {/* Three-dot Menu - Positioned absolutely to the right */}
                         <div className="absolute right-3 top-3">
                           <DropdownMenu>
@@ -584,7 +567,6 @@
                               </DropdownMenuItem>
                             </DropdownMenuContent>
                           </DropdownMenu>
->>>>>>> 59c88971
                         </div>
                       </div>
                     </div>
